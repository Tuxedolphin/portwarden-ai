import { json } from '@sveltejs/kit';
import { incidents } from '$lib/data/incidents.js';
import { requireUser } from '$lib/server/auth';
import { incidentStatusStore } from '$lib/server/incidentStore.js';
<<<<<<< HEAD
import { supabase } from '$lib/server/db';
=======
import { db } from '$lib/server/db';
import * as tables from '$lib/server/db/schema';
import { count, desc, eq, inArray, isNull } from 'drizzle-orm';
>>>>>>> 242d566e
import { env } from '$env/dynamic/private';

const DEFAULT_STATUS = 'open';
const DEFAULT_DEPLOYMENT = 'gpt-5-mini';
const DEFAULT_ENDPOINT = 'https://psacodesprint2025.azure-api.net/gpt-5-mini/openai';
const DEFAULT_API_VERSION = '2025-01-01-preview';
const VALID_STATUSES = new Set(['open', 'in-progress', 'resolved']);
const PLACEHOLDER_PASSWORD_HASH = '$argon2id$v=19$m=19456,t=2,p=1$placeholder$placeholderhash';
const ESCALATION_RESPONSE_SCHEMA = {
	type: 'object',
	additionalProperties: false,
	required: ['summary', 'escalationLikelihood', 'reasoning'],
	properties: {
		summary: { type: 'string', minLength: 1 },
		escalationLikelihood: {
			type: 'string',
			enum: ['likely', 'unlikely', 'uncertain']
		},
		reasoning: { type: 'string', minLength: 1 }
	}
};

/**
 * @param {{ incident_tags?: Array<Record<string, any>>; [key: string]: any }} row
 * @returns {{ id: number; title: string; caseCode: string; description: string; status: string; created_at: string; updated_at: string; tags: string[]; ai_playbook: string; ai_escalation: string; ai_escalation_likelihood: string; ai_contact_category: string; ai_contact_code: string; ai_contact_name: string; ai_contact_email: string; ai_contact_role: string; ai_escalation_subject: string; ai_escalation_message: string; ai_escalation_reasoning: string; ai_description: string }}
 */
function mapIncidentRowFromSupabase(row) {
	const tags = Array.isArray(row?.incident_tags)
		? row.incident_tags
				.map(
					/** @type {(relation: Record<string, any>) => string | null} */ (relation) => {
						if (relation && typeof relation === 'object' && 'tags' in relation) {
							const nested = relation.tags;
							if (nested && typeof nested === 'object' && 'name' in nested) {
								return String(nested.name);
							}
						}
						return null;
					}
				)
				.filter(
					/** @type {(value: string | null) => value is string} */ (value) =>
						typeof value === 'string'
				)
		: [];

	const createdAt = row?.created_at ? new Date(row.created_at) : new Date();
	const updatedAt = row?.updated_at ? new Date(row.updated_at) : createdAt;

	return {
		id: row?.id ?? 0,
		title: row?.title ?? '',
		caseCode: row?.case_code ?? '',
		description: row?.description ?? '',
		status: row?.status ?? 'open',
		created_at: createdAt.toISOString(),
		updated_at: updatedAt.toISOString(),
		tags,
		ai_playbook: row?.ai_playbook ?? '',
		ai_escalation: row?.ai_escalation ?? '',
		ai_escalation_likelihood: row?.ai_escalation_likelihood ?? 'unknown',
		ai_contact_category: row?.ai_contact_category ?? '',
		ai_contact_code: row?.ai_contact_code ?? '',
		ai_contact_name: row?.ai_contact_name ?? '',
		ai_contact_email: row?.ai_contact_email ?? '',
		ai_contact_role: row?.ai_contact_role ?? '',
		ai_escalation_subject: row?.ai_escalation_subject ?? '',
		ai_escalation_message: row?.ai_escalation_message ?? '',
		ai_escalation_reasoning: row?.ai_escalation_reasoning ?? '',
		ai_description: row?.ai_description ?? ''
	};
}

export async function GET(event) {
	const url = new URL(event.request.url);
	const page = Math.max(Number(url.searchParams.get('page') || '1'), 1);
	const pageSize = Math.min(Math.max(Number(url.searchParams.get('pageSize') || '10'), 1), 50);
	const offset = (page - 1) * pageSize;

	if (!supabase) {
		const total = incidents.length;
		const results = incidents.slice(offset, offset + pageSize).map((incident, index) => {
			let status = incidentStatusStore.get(incident.id);
			if (!status) {
				if (index % 3 === 1) status = 'in-progress';
				else if (index % 3 === 2) status = 'resolved';
				else status = 'open';
			}

			return {
				id: incident.id,
				title: incident.title,
				description: incident.summary,
				status,
				created_at: incident.occurredAt,
				updated_at: incident.occurredAt,
				tags: [],
				ai_playbook: '',
				ai_escalation: '',
				ai_escalation_likelihood: 'unknown',
				ai_contact_category: '',
				ai_contact_code: '',
				ai_contact_name: '',
				ai_contact_email: '',
				ai_contact_role: '',
				ai_escalation_subject: '',
				ai_escalation_message: '',
				ai_escalation_reasoning: '',
				ai_description: ''
			};
		});

		return json({ total, results });
	}

	try {
<<<<<<< HEAD
		const { count: total, error: countError } = await supabase
			.from('incidents')
			.select('*', { count: 'exact', head: true });
=======
		const activeIncidentsFilter = isNull(tables.incidents.archivedAt);

		const [{ value: totalCountRaw } = { value: 0n }] = await db
			.select({ value: count() })
			.from(tables.incidents)
			.where(activeIncidentsFilter);
>>>>>>> 242d566e

		if (countError) {
			throw countError;
		}

		const totalCount = total ?? 0;
		console.log('[Incidents][GET] Counted incidents', { page, pageSize, total: totalCount });

		if (totalCount === 0) {
			return json({ total: 0, results: [] });
		}

<<<<<<< HEAD
		const { data, error } = await supabase
			.from('incidents')
			.select(
				`id,
				title,
				case_code,
				description,
				status,
				created_at,
				updated_at,
				ai_playbook,
				ai_escalation,
				ai_escalation_likelihood,
				ai_contact_category,
				ai_contact_code,
				ai_contact_name,
				ai_contact_email,
				ai_contact_role,
				ai_escalation_subject,
				ai_escalation_message,
				ai_escalation_reasoning,
				ai_description,
				incident_tags ( tag_id, tags ( name ) )`
			)
			.order('created_at', { ascending: false })
			.range(offset, offset + pageSize - 1);

		if (error) {
			throw error;
=======
		const incidentRows =
			/** @type {Array<{ id: number; title: string; caseCode: string; description: string; status: string; createdAt: Date; updatedAt: Date; ai_playbook: string | null; ai_escalation: string | null; ai_escalation_likelihood: string | null; ai_contact_category: string | null; ai_contact_code: string | null; ai_contact_name: string | null; ai_contact_email: string | null; ai_contact_role: string | null; ai_escalation_subject: string | null; ai_escalation_message: string | null; ai_escalation_reasoning: string | null; ai_description: string | null }>} */ (
				await db
					.select({
						id: tables.incidents.id,
						title: tables.incidents.title,
						caseCode: tables.incidents.caseCode,
						description: tables.incidents.description,
						status: tables.incidents.status,
						createdAt: tables.incidents.createdAt,
						updatedAt: tables.incidents.updatedAt,
						ai_playbook: tables.incidents.ai_playbook,
						ai_escalation: tables.incidents.ai_escalation,
						ai_escalation_likelihood: tables.incidents.ai_escalation_likelihood,
						ai_contact_category: tables.incidents.ai_contact_category,
						ai_contact_code: tables.incidents.ai_contact_code,
						ai_contact_name: tables.incidents.ai_contact_name,
						ai_contact_email: tables.incidents.ai_contact_email,
						ai_contact_role: tables.incidents.ai_contact_role,
						ai_escalation_subject: tables.incidents.ai_escalation_subject,
						ai_escalation_message: tables.incidents.ai_escalation_message,
						ai_escalation_reasoning: tables.incidents.ai_escalation_reasoning,
						ai_description: tables.incidents.ai_description
					})
					.from(tables.incidents)
					.where(activeIncidentsFilter)
					.orderBy(desc(tables.incidents.createdAt))
					.limit(pageSize)
					.offset(offset)
			);

		const incidentIds = incidentRows.map((row) => row.id);
		const tagsByIncident = new Map();

		if (incidentIds.length > 0) {
			const tagRows = /** @type {Array<{ incidentId: number; tagName: string }>} */ (
				await db
					.select({
						incidentId: tables.incidentTags.incidentId,
						tagName: tables.tags.name
					})
					.from(tables.incidentTags)
					.innerJoin(tables.tags, eq(tables.tags.id, tables.incidentTags.tagId))
					.where(inArray(tables.incidentTags.incidentId, incidentIds))
			);

			for (const row of tagRows) {
				if (!tagsByIncident.has(row.incidentId)) {
					tagsByIncident.set(row.incidentId, []);
				}
				tagsByIncident.get(row.incidentId).push(row.tagName);
			}
>>>>>>> 242d566e
		}

		const results = (data ?? []).map(mapIncidentRowFromSupabase);

		const aiStatuses = results.map(
			/** @type {(item: ReturnType<typeof mapIncidentRowFromSupabase>) => { id: number; hasAi: boolean }} */ (
				(item) => ({
					id: item.id,
					hasAi: Boolean(item.ai_playbook || item.ai_escalation)
				})
			)
		);
		console.log('[Incidents][GET] Retrieved incidents', {
			page,
			pageSize,
			total: totalCount,
			aiStatuses
		});

		return json({ total: totalCount, results });
	} catch (error) {
		console.error('Failed to load incidents from Supabase:', error);
		return json({ error: 'Failed to load incidents' }, { status: 500 });
	}
}

export async function POST(event) {
	const user = await requireUser(event);
	const body = await event.request.json().catch(() => ({}));

	const {
		code,
		caseCode: incomingCaseCode,
		description: rawDescription,
		tags: tagNames,
		title: providedTitle,
		status: requestedStatus,
		regenerateForId: rawRegenerateId
	} = body || {};

	let caseCode = normalizeCaseCode(incomingCaseCode ?? code);
	let description = typeof rawDescription === 'string' ? rawDescription.trim() : '';
	const tags = normalizeTags(tagNames);
	let title = typeof providedTitle === 'string' ? providedTitle.trim() : '';
	const regenerateTargetId = normalizeInsertId(rawRegenerateId);
	const isRegeneration = regenerateTargetId !== null;
	const normalizedStatus = requestedStatus && VALID_STATUSES.has(requestedStatus)
		? requestedStatus
		: DEFAULT_STATUS;

	if (!isRegeneration && (!caseCode || !description)) {
		return json({ error: 'Missing fields' }, { status: 400 });
	}

	if (!supabase) {
		return json({ error: 'Database not configured' }, { status: 503 });
	}

	const now = new Date();
	const nowIso = now.toISOString();

	try {
<<<<<<< HEAD
		const dbUserId = await ensureDbUserRecord(supabase, user);
=======
		let dbUserId = null;
		if (!isRegeneration) {
			dbUserId = await ensureDbUserRecord(user);
		}

		if (isRegeneration) {
			const [existing] = await db
				.select({
					id: tables.incidents.id,
					title: tables.incidents.title,
					caseCode: tables.incidents.caseCode,
					description: tables.incidents.description,
					createdAt: tables.incidents.createdAt,
					updatedAt: tables.incidents.updatedAt
				})
				.from(tables.incidents)
				.where(eq(tables.incidents.id, regenerateTargetId))
				.limit(1);

			if (!existing) {
				return json({ error: 'Incident not found' }, { status: 404 });
			}

			caseCode = caseCode || existing.caseCode || '';
			description = description || existing.description || '';

			if (!caseCode || !description) {
				return json({ error: 'Missing fields' }, { status: 400 });
			}

			if (!title) {
				title = existing.title?.trim() ?? '';
			}

			let activeTags = tags;
			if (!title) {
				const tagInput = activeTags.length > 0 ? activeTags : await loadIncidentTagNames(regenerateTargetId);
				title = await generateIncidentTitle({ caseCode, description, tags: tagInput });
				activeTags = tagInput;
			}

			if (!title) {
				title = `Incident ${caseCode}`;
			}

			if (tags.length > 0) {
				await replaceIncidentTags(regenerateTargetId, tags);
				activeTags = tags;
			} else {
				activeTags = await loadIncidentTagNames(regenerateTargetId);
			}

			await db
				.update(tables.incidents)
				.set({
					title,
					caseCode,
					description,
					status: normalizedStatus,
					archivedAt: null,
					updatedAt: now,
					ai_playbook: '',
					ai_escalation: ''
				})
				.where(eq(tables.incidents.id, regenerateTargetId));

			incidentStatusStore.set(String(regenerateTargetId), normalizedStatus);

			scheduleAiGeneration({
				incidentId: regenerateTargetId,
				title,
				caseCode,
				description,
				tags: activeTags
			});

			const createdAtDate = existing.createdAt instanceof Date
				? existing.createdAt
				: new Date(existing.createdAt);

			return json(
				{
					id: regenerateTargetId,
					title,
					caseCode,
					description,
					status: normalizedStatus,
					created_at: Number.isNaN(createdAtDate.getTime())
						? new Date().toISOString()
						: createdAtDate.toISOString(),
					updated_at: now.toISOString(),
					tags: activeTags,
					ai_playbook: '',
					ai_escalation: ''
				},
				{ status: 200 }
			);
		}

		if (!caseCode || !description) {
			return json({ error: 'Missing fields' }, { status: 400 });
		}
>>>>>>> 242d566e

		if (!title) {
			title = await generateIncidentTitle({ caseCode, description, tags });
		}

		if (!title) {
			title = `Incident ${caseCode}`;
		}

<<<<<<< HEAD
		const { data: insertedIncident, error: insertError } = await supabase
			.from('incidents')
			.insert({
				title,
				case_code: caseCode,
				description,
				status: DEFAULT_STATUS,
				created_by: dbUserId,
				created_at: nowIso,
				updated_at: nowIso,
				ai_playbook: '',
				ai_escalation: '',
				ai_escalation_likelihood: 'unknown'
			})
			.select('id')
			.single();
=======
		const insertResult = await db.insert(tables.incidents).values({
			title,
			caseCode,
			description,
			status: normalizedStatus,
			createdBy: dbUserId,
			createdAt: now,
			updatedAt: now,
			ai_playbook: '',
			ai_escalation: '',
			ai_escalation_likelihood: 'unknown'
		});
>>>>>>> 242d566e

		if (insertError || !insertedIncident) {
			throw insertError ?? new Error('Failed to create incident');
		}

		const incidentId = Number(insertedIncident.id);
		if (!Number.isFinite(incidentId)) {
			throw new Error('Invalid incident identifier returned from Supabase');
		}

		if (tags.length > 0) {
			await persistIncidentTags(supabase, incidentId, tags);
		}

		console.log('[Incidents][POST] Persisted new incident', {
			incidentId,
			title,
			caseCode,
			tags,
			descriptionPreview: description.slice(0, 200)
		});

		incidentStatusStore.set(String(incidentId), normalizedStatus);

		const responseIncident = {
			id: incidentId,
			title,
			caseCode,
			description,
<<<<<<< HEAD
			status: DEFAULT_STATUS,
			created_at: nowIso,
			updated_at: nowIso,
=======
			status: normalizedStatus,
			created_at: now.toISOString(),
			updated_at: now.toISOString(),
>>>>>>> 242d566e
			tags,
			ai_playbook: '',
			ai_escalation: '',
			ai_escalation_likelihood: 'unknown',
			ai_contact_category: '',
			ai_contact_code: '',
			ai_contact_name: '',
			ai_contact_email: '',
			ai_contact_role: '',
			ai_escalation_subject: '',
			ai_escalation_message: '',
			ai_escalation_reasoning: '',
			ai_description: ''
		};

		scheduleAiGeneration(supabase, {
			incidentId,
			title,
			caseCode,
			description,
			tags
		});
		console.log('[Incidents][POST] Scheduled AI generation', { incidentId });

		return json(responseIncident, { status: 201 });
	} catch (error) {
		console.error('Error creating incident:', error);
		return json({ error: 'Failed to create incident' }, { status: 500 });
	}
}

/**
 * @param {number} incidentId
 * @param {string[]} tags
 */
/**
 * @param {any} client
 * @param {number} incidentId
 * @param {string[]} tags
 */
async function persistIncidentTags(client, incidentId, tags) {
	if (!client || tags.length === 0) return;

	const upsertPayload = tags.map((name) => ({ name }));
	const { error: upsertError } = await client
		.from('tags')
		.upsert(upsertPayload, { onConflict: 'name' });

	if (upsertError && !isDuplicateKeyError(upsertError)) {
		throw upsertError;
	}

	const { data: tagRecords, error: selectError } = await client
		.from('tags')
		.select('id, name')
		.in('name', tags);

	if (selectError) {
		throw selectError;
	}

	const uniqueTagIds = Array.from(
		new Set(
			(tagRecords ?? [])
				.map(/** @type {(tag: { id: number }) => number} */ (tag) => Number(tag.id))
				.filter(/** @type {(id: number) => boolean} */ (id) => Number.isFinite(id))
		)
	);

	const { error: deleteError } = await client
		.from('incident_tags')
		.delete()
		.eq('incident_id', incidentId);

	if (deleteError) {
		throw deleteError;
	}

	if (uniqueTagIds.length === 0) return;

	const relationValues = uniqueTagIds.map((tagId) => ({
		incident_id: incidentId,
		tag_id: tagId
	}));

	const { error: relationError } = await client.from('incident_tags').insert(relationValues);

	if (relationError) {
		throw relationError;
	}
}

/**
 * @param {number} incidentId
 * @param {string[]} tags
 */
async function replaceIncidentTags(incidentId, tags) {
	if (!db) return;
	await db.delete(tables.incidentTags).where(eq(tables.incidentTags.incidentId, incidentId));
	if (tags.length === 0) {
		return;
	}
	await persistIncidentTags(incidentId, tags);
}

/**
 * @param {number} incidentId
 * @returns {Promise<string[]>}
 */
async function loadIncidentTagNames(incidentId) {
	if (!db) return [];
	const rows = /** @type {Array<{ tagName: string }>} */ (
		await db
			.select({ tagName: tables.tags.name })
			.from(tables.incidentTags)
			.innerJoin(tables.tags, eq(tables.tags.id, tables.incidentTags.tagId))
			.where(eq(tables.incidentTags.incidentId, incidentId))
	);
	return rows.map((row) => row.tagName);
}

/**
 * Ensure the authenticated user has a row in the SQL users table (required for FK constraints)
 * @param {{ id: number; email: string; name?: string }} user
 */
/**
 * @param {any} client
 * @param {{ id: number; email: string; name?: string }} user
 */
async function ensureDbUserRecord(client, user) {
	if (!client) {
		throw new Error('Database not configured');
	}

	if (!user?.email) {
		throw new Error('Authenticated user is missing an email address');
	}

	const {
		data: existing,
		error: existingError,
		status: existingStatus
	} = await client.from('users').select('id').eq('email', user.email).maybeSingle();

	if (existingError && existingStatus !== 406) {
		throw existingError;
	}

	if (existing?.id) {
		return existing.id;
	}

	const fallbackName = user.name || user.email.split('@')[0] || 'Operator';

	try {
		const { data: inserted, error: insertError } = await client
			.from('users')
			.insert({
				email: user.email,
				name: fallbackName,
				password_hash: PLACEHOLDER_PASSWORD_HASH
			})
			.select('id')
			.single();

		if (insertError) {
			throw insertError;
		}

		if (inserted?.id) {
			return inserted.id;
		}
	} catch (error) {
		if (isDuplicateKeyError(error)) {
			const { data: retry } = await client
				.from('users')
				.select('id')
				.eq('email', user.email)
				.maybeSingle();
			if (retry?.id) {
				return retry.id;
			}
		}
		throw error;
	}

	const { data: finalLookup } = await client
		.from('users')
		.select('id')
		.eq('email', user.email)
		.maybeSingle();

	if (finalLookup?.id) {
		return finalLookup.id;
	}

	throw new Error('Failed to create user record for incident author');
}

/**
 * @param {unknown} error
 */
function isDuplicateKeyError(error) {
	return Boolean(error && typeof error === 'object' && 'code' in error && error.code === '23505');
}

/**
 * @param {any} value
 */
function normalizeTags(value) {
	if (!value) return [];
	const raw = Array.isArray(value) ? value : String(value).split(',');
	return Array.from(new Set(raw.map((tag) => tag.trim()).filter(Boolean)));
}

/**
 * @param {unknown} value
 */
function normalizeCaseCode(value) {
	if (typeof value !== 'string') {
		return '';
	}
	return value.trim();
}

/**
 * @param {{ caseCode: string; description: string; tags: string[] }} input
 */
async function generateIncidentTitle({ caseCode, description, tags }) {
	const prompt = buildTitlePrompt({ caseCode, description, tags });
	try {
		const response = await callChatCompletion([
			{ role: 'system', content: 'You are Portwarden AI, a maritime duty officer co-pilot.' },
			{ role: 'user', content: prompt }
		]);
		if (typeof response === 'string') {
			const trimmed = response.trim().replace(/^['"]|['"]$/g, '');
			return trimmed;
		}
	} catch (error) {
		console.error('AI title generation failed:', error);
	}
	return '';
}

/**
 * @param {{ caseCode: string; description: string; tags: string[] }} input
 */
function buildTitlePrompt({ caseCode, description, tags }) {
	const tagsLine = tags.length ? `Tags: ${tags.join(', ')}` : 'Tags: none provided';
	return `Propose a concise maritime incident title (max 12 words) suitable for operational logs.

Incident Code: ${caseCode}

Description:
${description}

${tagsLine}`;
}

/**
 * @param {any} client
 * @param {{ incidentId: number; title: string; caseCode: string; description: string; tags: string[] }} payload
 */
function scheduleAiGeneration(client, payload) {
	if (!client) return;
	setTimeout(() => {
		generateAndStoreAiArtifacts(client, payload).catch((error) => {
			console.error(`AI artifact generation failed for incident ${payload.incidentId}:`, error);
		});
	}, 0);
}

/**
 * @param {any} client
 * @param {{ incidentId: number; title: string; caseCode: string; description: string; tags: string[] }} payload
 */
async function generateAndStoreAiArtifacts(client, payload) {
	if (!client) return;
	const { incidentId, title, caseCode, description, tags } = payload;
	try {
		const playbookContent = await generateAIPlaybook({ title, caseCode, description, tags });
		const escalationResult = await generateAIEscalation({ title, caseCode, description, tags });

		console.log('[Incidents][AI] Generated artifacts', {
			incidentId,
			playbookPreview: typeof playbookContent === 'string' ? playbookContent.slice(0, 200) : null,
			escalationPreview: escalationResult?.summary?.slice(0, 200) ?? null,
			escalationLikelihood: escalationResult?.likelihood ?? 'unknown'
		});

		const updatedAt = new Date().toISOString();
		const { error: updateError } = await client
			.from('incidents')
			.update({
				ai_playbook: playbookContent ?? '',
				ai_escalation: composeEscalationText(
					escalationResult?.summary,
					escalationResult?.reasoning
				),
				ai_escalation_likelihood: escalationResult?.likelihood ?? 'unknown',
				updated_at: updatedAt
			})
			.eq('id', incidentId);

		if (updateError) {
			throw updateError;
		}

		console.log('[Incidents][AI] Stored artifacts', {
			incidentId,
			hasPlaybook: Boolean(playbookContent),
			hasEscalation: Boolean(escalationResult?.summary),
			escalationLikelihood: escalationResult?.likelihood ?? 'unknown'
		});
	} catch (error) {
		console.error(`Failed to store AI artifacts for incident ${incidentId}:`, error);
	}
}

/**
 * @param {{ title: string; caseCode?: string; description: string; tags: string[] }} incident
 * @returns {Promise<string>}
 */
async function generateAIPlaybook(incident) {
	const prompt = buildPlaybookPrompt(incident);
	console.log('[Incidents][AI] Requesting playbook', {
		title: incident.title,
		caseCode: incident.caseCode,
		tagsCount: incident.tags.length
	});
	const playbookResponse = await callChatCompletion(
		[
			{ role: 'system', content: 'You are Portwarden AI, a maritime duty officer co-pilot.' },
			{ role: 'user', content: prompt }
		],
		{
			type: 'json_schema',
			json_schema: {
				name: 'playbook_schema',
				strict: true,
				schema: {
					type: 'object',
					additionalProperties: false,
					required: ['importantSafetyNotes', 'actionSteps', 'verificationSteps', 'checklists'],
					properties: {
						importantSafetyNotes: { type: 'array', items: { type: 'string' }, minItems: 1 },
						actionSteps: {
							type: 'array',
							minItems: 1,
							items: {
								type: 'object',
								additionalProperties: false,
								required: ['stepTitle', 'executionContext', 'procedure', 'checklistItems'],
								properties: {
									stepTitle: { type: 'string' },
									executionContext: { type: 'string' },
									procedure: { type: 'array', items: { type: 'string' }, minItems: 1 },
									checklistItems: { type: 'array', items: { type: 'string' }, minItems: 1 }
								}
							}
						},
						verificationSteps: {
							type: 'array',
							items: { type: 'string' },
							minItems: 1
						},
						checklists: {
							type: 'array',
							minItems: 1,
							items: {
								type: 'object',
								additionalProperties: false,
								required: ['title', 'items', 'relatedStep'],
								properties: {
									title: { type: 'string' },
									items: { type: 'array', items: { type: 'string' }, minItems: 1 },
									relatedStep: { type: 'string' }
								}
							}
						}
					}
				}
			}
		}
	);

	if (typeof playbookResponse === 'string') {
		const trimmed = playbookResponse.trim();
		console.log('[Incidents][AI] Playbook response received', {
			length: trimmed.length,
			preview: trimmed.slice(0, 200)
		});
		return trimmed;
	}

	console.warn('[Incidents][AI] Playbook response missing or invalid', {
		type: typeof playbookResponse
	});

	return '';
}

/**
 * @param {{ title: string; caseCode?: string; description: string; tags: string[] }} incident
 * @returns {Promise<{ summary: string; likelihood: 'likely' | 'unlikely' | 'uncertain' | 'unknown'; reasoning: string } | null>}
 */
async function generateAIEscalation(incident) {
	const prompt = buildEscalationPrompt(incident);
	console.log('[Incidents][AI] Requesting escalation', {
		title: incident.title,
		caseCode: incident.caseCode,
		tagsCount: incident.tags.length
	});
	const escalationResponse = await callChatCompletion(
		[
			{ role: 'system', content: 'You are Portwarden AI, a maritime duty officer co-pilot.' },
			{ role: 'user', content: prompt }
		],
		{
			type: 'json_schema',
			json_schema: {
				name: 'escalation_schema',
				strict: true,
				schema: ESCALATION_RESPONSE_SCHEMA
			}
		}
	);

	if (typeof escalationResponse !== 'string') {
		console.warn('[Incidents][AI] Escalation response missing or invalid', {
			type: typeof escalationResponse
		});
		return null;
	}

	const trimmed = escalationResponse.trim();
	console.log('[Incidents][AI] Escalation response received', {
		length: trimmed.length,
		preview: trimmed.slice(0, 200)
	});

	const parsed = parseEscalationPayload(trimmed);
	if (!parsed) {
		console.warn('[Incidents][AI] Escalation payload failed validation');
		return null;
	}

	return parsed;
}

/**
 * @param {{ title: string; caseCode?: string; description: string; tags: string[] }} incident
 */
function buildPlaybookPrompt(incident) {
	const tagsLine = incident.tags.length
		? `Tags: ${incident.tags.join(', ')}`
		: 'Tags: none provided';
	const codeLine = incident.caseCode
		? `Incident Code: ${incident.caseCode}`
		: 'Incident Code: not provided';
	return `Draft a remediation playbook for the following maritime incident.

Title: ${incident.title}

${codeLine}

Description:
${incident.description}

${tagsLine}

Respond in JSON that matches the provided schema (importantSafetyNotes, actionSteps with optional checklistItems arrays, verificationSteps rendered as checklists, and checklists with optional relatedStep mapping back to an action step title).
Keep instructions concise and operational.`;
}

/**
 * @param {{ title: string; caseCode?: string; description: string; tags: string[] }} incident
 */
function buildEscalationPrompt(incident) {
	const tagsLine = incident.tags.length
		? `Tags: ${incident.tags.join(', ')}`
		: 'Tags: none provided';
	const codeLine = incident.caseCode
		? `Incident Code: ${incident.caseCode}`
		: 'Incident Code: not provided';
	return `Write an escalation assessment for the following maritime incident.

Title: ${incident.title}

${codeLine}

Description:
${incident.description}

${tagsLine}

Respond strictly in JSON with these keys:
- summary: <180 words single paragraph.
- escalationLikelihood: one of likely, unlikely, or uncertain to indicate if escalation is required.
- reasoning: concise justification (<=80 words) for the likelihood rating.
Do not include markdown or commentary outside the JSON object.`;
}

/**
 * @param {Array<{ role: 'system' | 'user' | 'assistant'; content: string }>} messages
 * @param {Record<string, any>} [responseFormat]
 */
async function callChatCompletion(messages, responseFormat) {
	if (!env.AZURE_OPENAI_KEY) {
		console.warn('[Incidents][AI] Missing Azure OpenAI key, skipping call');
		return null;
	}

	const endpoint = env.AZURE_OPENAI_ENDPOINT ?? DEFAULT_ENDPOINT;
	const deployment = env.AZURE_OPENAI_DEPLOYMENT ?? DEFAULT_DEPLOYMENT;
	const apiVersion = env.AZURE_OPENAI_API_VERSION ?? DEFAULT_API_VERSION;
	const model = env.AZURE_OPENAI_MODEL ?? deployment;
	const normalizedEndpoint = endpoint.endsWith('/') ? endpoint.slice(0, -1) : endpoint;
	const requestUrl = `${normalizedEndpoint}/deployments/${deployment}/chat/completions?api-version=${encodeURIComponent(apiVersion)}`;

	const payload = {
		model,
		messages,
		...(responseFormat && { response_format: responseFormat })
	};

	console.log('[Incidents][AI] Calling Azure OpenAI', {
		endpoint: normalizedEndpoint,
		deployment,
		model,
		messageCount: messages.length,
		hasResponseFormat: Boolean(responseFormat)
	});

	const response = await fetch(requestUrl, {
		method: 'POST',
		headers: {
			'Content-Type': 'application/json',
			'api-key': env.AZURE_OPENAI_KEY
		},
		body: JSON.stringify(payload)
	});

	if (!response.ok) {
		console.error('Azure OpenAI API error:', response.status, await response.text());
		return null;
	}

	const data = await response.json();
	console.log('[Incidents][AI] Azure response received', {
		choices: data?.choices?.length ?? 0,
		usage: data?.usage ?? null
	});
	return data.choices?.[0]?.message?.content ?? null;
}

/**
 * @param {string} raw
 * @returns {{ summary: string; likelihood: 'likely' | 'unlikely' | 'uncertain' | 'unknown'; reasoning: string } | null}
 */
function parseEscalationPayload(raw) {
	let payload;
	try {
		payload = JSON.parse(raw);
	} catch (error) {
		console.warn('[Incidents][AI] Escalation JSON parse failed', error);
		return null;
	}

	if (!payload || typeof payload !== 'object' || Array.isArray(payload)) {
		return null;
	}

	const summary = sanitizeEscalationText(payload.summary);
	const reasoning = sanitizeEscalationText(payload.reasoning);
	const likelihood = normaliseEscalationLikelihood(payload.escalationLikelihood);

	if (!summary) {
		return null;
	}

	return { summary, reasoning, likelihood };
}

/**
 * @param {unknown} value
 * @returns {string}
 */
function sanitizeEscalationText(value) {
	if (typeof value !== 'string') return '';
	return value
		.replace(/\r\n?/g, '\n')
		.split('\n')
		.map((line) => line.trim())
		.filter(Boolean)
		.join(' ')
		.replace(/\s+/g, ' ')
		.trim();
}

/**
 * @param {unknown} value
 * @returns {'likely' | 'unlikely' | 'uncertain' | 'unknown'}
 */
function normaliseEscalationLikelihood(value) {
	if (typeof value !== 'string') return 'unknown';
	const normalised = value.trim().toLowerCase();
	if (normalised === 'likely' || normalised === 'unlikely' || normalised === 'uncertain') {
		return normalised;
	}
	if (normalised === 'yes' || normalised === 'required' || normalised === 'needed') {
		return 'likely';
	}
	if (normalised === 'no' || normalised === 'not likely' || normalised === 'not_likely') {
		return 'unlikely';
	}
	return 'unknown';
}

/**
 * @param {string | null | undefined} summary
 * @param {string | null | undefined} reasoning
 * @returns {string}
 */
function composeEscalationText(summary, reasoning) {
	const summaryClean = sanitizeEscalationText(summary);
	const reasoningClean = sanitizeEscalationText(reasoning);
	if (summaryClean && reasoningClean) {
		return `${summaryClean}\n\nLikelihood rationale: ${reasoningClean}`;
	}
	return summaryClean || reasoningClean || '';
}<|MERGE_RESOLUTION|>--- conflicted
+++ resolved
@@ -2,13 +2,7 @@
 import { incidents } from '$lib/data/incidents.js';
 import { requireUser } from '$lib/server/auth';
 import { incidentStatusStore } from '$lib/server/incidentStore.js';
-<<<<<<< HEAD
 import { supabase } from '$lib/server/db';
-=======
-import { db } from '$lib/server/db';
-import * as tables from '$lib/server/db/schema';
-import { count, desc, eq, inArray, isNull } from 'drizzle-orm';
->>>>>>> 242d566e
 import { env } from '$env/dynamic/private';
 
 const DEFAULT_STATUS = 'open';
@@ -125,18 +119,9 @@
 	}
 
 	try {
-<<<<<<< HEAD
 		const { count: total, error: countError } = await supabase
 			.from('incidents')
 			.select('*', { count: 'exact', head: true });
-=======
-		const activeIncidentsFilter = isNull(tables.incidents.archivedAt);
-
-		const [{ value: totalCountRaw } = { value: 0n }] = await db
-			.select({ value: count() })
-			.from(tables.incidents)
-			.where(activeIncidentsFilter);
->>>>>>> 242d566e
 
 		if (countError) {
 			throw countError;
@@ -149,7 +134,6 @@
 			return json({ total: 0, results: [] });
 		}
 
-<<<<<<< HEAD
 		const { data, error } = await supabase
 			.from('incidents')
 			.select(
@@ -179,60 +163,6 @@
 
 		if (error) {
 			throw error;
-=======
-		const incidentRows =
-			/** @type {Array<{ id: number; title: string; caseCode: string; description: string; status: string; createdAt: Date; updatedAt: Date; ai_playbook: string | null; ai_escalation: string | null; ai_escalation_likelihood: string | null; ai_contact_category: string | null; ai_contact_code: string | null; ai_contact_name: string | null; ai_contact_email: string | null; ai_contact_role: string | null; ai_escalation_subject: string | null; ai_escalation_message: string | null; ai_escalation_reasoning: string | null; ai_description: string | null }>} */ (
-				await db
-					.select({
-						id: tables.incidents.id,
-						title: tables.incidents.title,
-						caseCode: tables.incidents.caseCode,
-						description: tables.incidents.description,
-						status: tables.incidents.status,
-						createdAt: tables.incidents.createdAt,
-						updatedAt: tables.incidents.updatedAt,
-						ai_playbook: tables.incidents.ai_playbook,
-						ai_escalation: tables.incidents.ai_escalation,
-						ai_escalation_likelihood: tables.incidents.ai_escalation_likelihood,
-						ai_contact_category: tables.incidents.ai_contact_category,
-						ai_contact_code: tables.incidents.ai_contact_code,
-						ai_contact_name: tables.incidents.ai_contact_name,
-						ai_contact_email: tables.incidents.ai_contact_email,
-						ai_contact_role: tables.incidents.ai_contact_role,
-						ai_escalation_subject: tables.incidents.ai_escalation_subject,
-						ai_escalation_message: tables.incidents.ai_escalation_message,
-						ai_escalation_reasoning: tables.incidents.ai_escalation_reasoning,
-						ai_description: tables.incidents.ai_description
-					})
-					.from(tables.incidents)
-					.where(activeIncidentsFilter)
-					.orderBy(desc(tables.incidents.createdAt))
-					.limit(pageSize)
-					.offset(offset)
-			);
-
-		const incidentIds = incidentRows.map((row) => row.id);
-		const tagsByIncident = new Map();
-
-		if (incidentIds.length > 0) {
-			const tagRows = /** @type {Array<{ incidentId: number; tagName: string }>} */ (
-				await db
-					.select({
-						incidentId: tables.incidentTags.incidentId,
-						tagName: tables.tags.name
-					})
-					.from(tables.incidentTags)
-					.innerJoin(tables.tags, eq(tables.tags.id, tables.incidentTags.tagId))
-					.where(inArray(tables.incidentTags.incidentId, incidentIds))
-			);
-
-			for (const row of tagRows) {
-				if (!tagsByIncident.has(row.incidentId)) {
-					tagsByIncident.set(row.incidentId, []);
-				}
-				tagsByIncident.get(row.incidentId).push(row.tagName);
-			}
->>>>>>> 242d566e
 		}
 
 		const results = (data ?? []).map(mapIncidentRowFromSupabase);
@@ -295,112 +225,7 @@
 	const nowIso = now.toISOString();
 
 	try {
-<<<<<<< HEAD
 		const dbUserId = await ensureDbUserRecord(supabase, user);
-=======
-		let dbUserId = null;
-		if (!isRegeneration) {
-			dbUserId = await ensureDbUserRecord(user);
-		}
-
-		if (isRegeneration) {
-			const [existing] = await db
-				.select({
-					id: tables.incidents.id,
-					title: tables.incidents.title,
-					caseCode: tables.incidents.caseCode,
-					description: tables.incidents.description,
-					createdAt: tables.incidents.createdAt,
-					updatedAt: tables.incidents.updatedAt
-				})
-				.from(tables.incidents)
-				.where(eq(tables.incidents.id, regenerateTargetId))
-				.limit(1);
-
-			if (!existing) {
-				return json({ error: 'Incident not found' }, { status: 404 });
-			}
-
-			caseCode = caseCode || existing.caseCode || '';
-			description = description || existing.description || '';
-
-			if (!caseCode || !description) {
-				return json({ error: 'Missing fields' }, { status: 400 });
-			}
-
-			if (!title) {
-				title = existing.title?.trim() ?? '';
-			}
-
-			let activeTags = tags;
-			if (!title) {
-				const tagInput = activeTags.length > 0 ? activeTags : await loadIncidentTagNames(regenerateTargetId);
-				title = await generateIncidentTitle({ caseCode, description, tags: tagInput });
-				activeTags = tagInput;
-			}
-
-			if (!title) {
-				title = `Incident ${caseCode}`;
-			}
-
-			if (tags.length > 0) {
-				await replaceIncidentTags(regenerateTargetId, tags);
-				activeTags = tags;
-			} else {
-				activeTags = await loadIncidentTagNames(regenerateTargetId);
-			}
-
-			await db
-				.update(tables.incidents)
-				.set({
-					title,
-					caseCode,
-					description,
-					status: normalizedStatus,
-					archivedAt: null,
-					updatedAt: now,
-					ai_playbook: '',
-					ai_escalation: ''
-				})
-				.where(eq(tables.incidents.id, regenerateTargetId));
-
-			incidentStatusStore.set(String(regenerateTargetId), normalizedStatus);
-
-			scheduleAiGeneration({
-				incidentId: regenerateTargetId,
-				title,
-				caseCode,
-				description,
-				tags: activeTags
-			});
-
-			const createdAtDate = existing.createdAt instanceof Date
-				? existing.createdAt
-				: new Date(existing.createdAt);
-
-			return json(
-				{
-					id: regenerateTargetId,
-					title,
-					caseCode,
-					description,
-					status: normalizedStatus,
-					created_at: Number.isNaN(createdAtDate.getTime())
-						? new Date().toISOString()
-						: createdAtDate.toISOString(),
-					updated_at: now.toISOString(),
-					tags: activeTags,
-					ai_playbook: '',
-					ai_escalation: ''
-				},
-				{ status: 200 }
-			);
-		}
-
-		if (!caseCode || !description) {
-			return json({ error: 'Missing fields' }, { status: 400 });
-		}
->>>>>>> 242d566e
 
 		if (!title) {
 			title = await generateIncidentTitle({ caseCode, description, tags });
@@ -410,7 +235,6 @@
 			title = `Incident ${caseCode}`;
 		}
 
-<<<<<<< HEAD
 		const { data: insertedIncident, error: insertError } = await supabase
 			.from('incidents')
 			.insert({
@@ -427,20 +251,6 @@
 			})
 			.select('id')
 			.single();
-=======
-		const insertResult = await db.insert(tables.incidents).values({
-			title,
-			caseCode,
-			description,
-			status: normalizedStatus,
-			createdBy: dbUserId,
-			createdAt: now,
-			updatedAt: now,
-			ai_playbook: '',
-			ai_escalation: '',
-			ai_escalation_likelihood: 'unknown'
-		});
->>>>>>> 242d566e
 
 		if (insertError || !insertedIncident) {
 			throw insertError ?? new Error('Failed to create incident');
@@ -470,15 +280,9 @@
 			title,
 			caseCode,
 			description,
-<<<<<<< HEAD
 			status: DEFAULT_STATUS,
 			created_at: nowIso,
 			updated_at: nowIso,
-=======
-			status: normalizedStatus,
-			created_at: now.toISOString(),
-			updated_at: now.toISOString(),
->>>>>>> 242d566e
 			tags,
 			ai_playbook: '',
 			ai_escalation: '',
@@ -569,35 +373,6 @@
 	if (relationError) {
 		throw relationError;
 	}
-}
-
-/**
- * @param {number} incidentId
- * @param {string[]} tags
- */
-async function replaceIncidentTags(incidentId, tags) {
-	if (!db) return;
-	await db.delete(tables.incidentTags).where(eq(tables.incidentTags.incidentId, incidentId));
-	if (tags.length === 0) {
-		return;
-	}
-	await persistIncidentTags(incidentId, tags);
-}
-
-/**
- * @param {number} incidentId
- * @returns {Promise<string[]>}
- */
-async function loadIncidentTagNames(incidentId) {
-	if (!db) return [];
-	const rows = /** @type {Array<{ tagName: string }>} */ (
-		await db
-			.select({ tagName: tables.tags.name })
-			.from(tables.incidentTags)
-			.innerJoin(tables.tags, eq(tables.tags.id, tables.incidentTags.tagId))
-			.where(eq(tables.incidentTags.incidentId, incidentId))
-	);
-	return rows.map((row) => row.tagName);
 }
 
 /**
