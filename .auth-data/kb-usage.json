--- conflicted
+++ resolved
@@ -204,41 +204,19 @@
       "day": "2025-10-18"
     },
     {
-<<<<<<< HEAD
-      "timestamp": "2025-10-18T16:50:22.400Z",
-      "articleTitle": "CNTR: Duplicate Container information received",
-      "context": "playbook_generation",
-      "sessionId": "session_1760806222400_urk9oi8n7",
-      "day": "2025-10-18"
-    },
-    {
-      "timestamp": "2025-10-18T17:23:31.237Z",
-      "articleTitle": "CNTR: Duplicate Container information received",
-      "context": "playbook_generation",
-      "sessionId": "session_1760808211237_x27ii6jkx",
-      "day": "2025-10-18"
-    },
-    {
-      "timestamp": "2025-10-18T17:24:53.853Z",
-      "articleTitle": "CNTR: Duplicate Container information received",
-      "context": "playbook_generation",
-      "sessionId": "session_1760808293853_54928b6jr",
-      "day": "2025-10-18"
-=======
       "timestamp": "2025-10-19T01:21:22.778Z",
       "articleTitle": "CNTR: Duplicate Container information received",
       "context": "escalation_generation",
       "sessionId": "session_1760836882777_d5qg308xh",
       "day": "2025-10-19"
->>>>>>> 9ea39049
     }
   ],
   "dailyStats": {
     "2025-10-18": {
       "articles": {
-        "CNTR: Duplicate Container information received": 32
+        "CNTR: Duplicate Container information received": 29
       },
-      "totalAccess": 32,
+      "totalAccess": 29,
       "uniqueArticles": 1
     },
     "2025-10-19": {
