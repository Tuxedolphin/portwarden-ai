--- conflicted
+++ resolved
@@ -2,38 +2,21 @@
   "articles": {
     "CNTR: Duplicate Container information received": {
       "title": "CNTR: Duplicate Container information received",
-<<<<<<< HEAD
-      "accessCount": 32,
-      "contexts": {
-        "playbook_generation": 28,
-        "escalation_generation": 4
-=======
       "accessCount": 30,
       "contexts": {
         "playbook_generation": 25,
         "escalation_generation": 5
->>>>>>> 9ea39049
       },
       "effectiveness": 0,
       "resolutionCorrelation": [],
       "firstAccessed": "2025-10-18T03:07:29.364Z",
-<<<<<<< HEAD
-      "lastAccessed": "2025-10-18T17:24:53.853Z"
-=======
       "lastAccessed": "2025-10-19T01:21:22.778Z"
->>>>>>> 9ea39049
     }
   },
   "summary": {
     "totalArticles": 0,
-<<<<<<< HEAD
-    "totalUsage": 32,
-    "avgEffectiveness": 0,
-    "lastUpdated": "2025-10-18T17:24:53.853Z"
-=======
     "totalUsage": 30,
     "avgEffectiveness": 0,
     "lastUpdated": "2025-10-19T01:21:22.778Z"
->>>>>>> 9ea39049
   }
 }